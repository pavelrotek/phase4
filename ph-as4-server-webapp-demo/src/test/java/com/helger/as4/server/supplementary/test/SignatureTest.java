<<<<<<< HEAD
/**
 * Copyright (C) 2015-2017 Philip Helger (www.helger.com)
 * philip[at]helger[dot]com
 *
 * Licensed under the Apache License, Version 2.0 (the "License");
 * you may not use this file except in compliance with the License.
 * You may obtain a copy of the License at
 *
 *         http://www.apache.org/licenses/LICENSE-2.0
 *
 * Unless required by applicable law or agreed to in writing, software
 * distributed under the License is distributed on an "AS IS" BASIS,
 * WITHOUT WARRANTIES OR CONDITIONS OF ANY KIND, either express or implied.
 * See the License for the specific language governing permissions and
 * limitations under the License.
 */
package com.helger.as4.server.supplementary.test;

import static org.junit.Assert.assertNotNull;
import static org.junit.Assert.assertSame;

import org.apache.wss4j.common.crypto.Crypto;
import org.apache.wss4j.dom.WSConstants;
import org.apache.wss4j.dom.engine.WSSecurityEngine;
import org.apache.wss4j.dom.engine.WSSecurityEngineResult;
import org.apache.wss4j.dom.handler.WSHandlerResult;
import org.apache.wss4j.dom.message.WSSecHeader;
import org.apache.wss4j.dom.message.WSSecSignature;
import org.apache.wss4j.dom.str.STRParser.REFERENCE_TYPE;
import org.junit.Test;
import org.w3c.dom.Document;
import org.xml.sax.SAXException;

import com.helger.as4.crypto.AS4CryptoFactory;
import com.helger.commons.io.resource.ClassPathResource;
import com.helger.xml.serialize.read.DOMReader;

/**
 * A set of test-cases for signing and verifying SOAP requests.
 */
public class SignatureTest
{
  private final WSSecurityEngine secEngine = new WSSecurityEngine ();
  private final Crypto crypto;

  public SignatureTest () throws Exception
  {
    crypto = AS4CryptoFactory.getCrypto ();
  }

  /**
   * The test uses the Issuer Serial key identifier type.
   * <p/>
   *
   * @throws java.lang.Exception
   *         Thrown when there is any problem in signing or verification
   */
  @Test
  public void testX509SignatureIS () throws Exception
  {
    final WSSecSignature builder = new WSSecSignature ();
    builder.setUserInfo (AS4CryptoFactory.getKeyAlias (), AS4CryptoFactory.getKeyPassword ());
    builder.setKeyIdentifierType (WSConstants.BST_DIRECT_REFERENCE);
    builder.setSignatureAlgorithm ("http://www.w3.org/2001/04/xmldsig-more#rsa-sha256");
    // PMode indicates the DigestAlgorithmen as Hash Function
    builder.setDigestAlgo ("http://www.w3.org/2001/04/xmlenc#sha256");
    final Document doc = _getSoapEnvelope11 ();
    final WSSecHeader secHeader = new WSSecHeader (doc);
    secHeader.insertSecurityHeader ();
    final Document signedDoc = builder.build (doc, crypto, secHeader);

    // final String outputString = XMLUtils.prettyDocumentToString (signedDoc);

    final WSHandlerResult results = verify (signedDoc);

    final WSSecurityEngineResult actionResult = results.getActionResults ()
                                                       .get (Integer.valueOf (WSConstants.SIGN))
                                                       .get (0);
    assertNotNull (actionResult.get (WSSecurityEngineResult.TAG_X509_CERTIFICATE));
    assertNotNull (actionResult.get (WSSecurityEngineResult.TAG_X509_REFERENCE_TYPE));
    final REFERENCE_TYPE referenceType = (REFERENCE_TYPE) actionResult.get (WSSecurityEngineResult.TAG_X509_REFERENCE_TYPE);
    assertSame (referenceType, REFERENCE_TYPE.DIRECT_REF);
  }

  /**
   * Verifies the soap envelope. This method verifies all the signature
   * generated.
   *
   * @param env
   *        soap envelope
   * @throws java.lang.Exception
   *         Thrown when there is a problem in verification
   */
  private WSHandlerResult verify (final Document doc) throws Exception
  {
    return secEngine.processSecurityHeader (doc, null, null, crypto);
  }

  private Document _getSoapEnvelope11 () throws SAXException
  {
    return DOMReader.readXMLDOM (new ClassPathResource ("UserMessageWithoutWSSE.xml"));
  }
}
=======
/**
 * Copyright (C) 2015-2017 Philip Helger (www.helger.com)
 * philip[at]helger[dot]com
 *
 * Licensed under the Apache License, Version 2.0 (the "License");
 * you may not use this file except in compliance with the License.
 * You may obtain a copy of the License at
 *
 *         http://www.apache.org/licenses/LICENSE-2.0
 *
 * Unless required by applicable law or agreed to in writing, software
 * distributed under the License is distributed on an "AS IS" BASIS,
 * WITHOUT WARRANTIES OR CONDITIONS OF ANY KIND, either express or implied.
 * See the License for the specific language governing permissions and
 * limitations under the License.
 */
package com.helger.as4.server.supplementary.test;

import static org.junit.Assert.assertNotNull;
import static org.junit.Assert.assertSame;

import org.apache.wss4j.common.crypto.Crypto;
import org.apache.wss4j.dom.WSConstants;
import org.apache.wss4j.dom.engine.WSSecurityEngine;
import org.apache.wss4j.dom.engine.WSSecurityEngineResult;
import org.apache.wss4j.dom.handler.WSHandlerResult;
import org.apache.wss4j.dom.message.WSSecHeader;
import org.apache.wss4j.dom.message.WSSecSignature;
import org.apache.wss4j.dom.str.STRParser.REFERENCE_TYPE;
import org.junit.Test;
import org.w3c.dom.Document;
import org.xml.sax.SAXException;

import com.helger.as4.crypto.AS4CryptoFactory;
import com.helger.as4.crypto.CryptoProperties;
import com.helger.commons.io.resource.ClassPathResource;
import com.helger.xml.serialize.read.DOMReader;

/**
 * A set of test-cases for signing and verifying SOAP requests.
 */
public class SignatureTest
{
  private final WSSecurityEngine secEngine = new WSSecurityEngine ();
  private final Crypto m_aCrypto;
  private final AS4CryptoFactory m_aAS4CryptoFactory;
  private final CryptoProperties m_aCryptoProperties;

  public SignatureTest () throws Exception
  {
    m_aAS4CryptoFactory = new AS4CryptoFactory (null);
    m_aCrypto = m_aAS4CryptoFactory.getCrypto ();
    m_aCryptoProperties = m_aAS4CryptoFactory.getCryptoProperties ();
  }

  /**
   * The test uses the Issuer Serial key identifier type.
   * <p/>
   *
   * @throws java.lang.Exception
   *         Thrown when there is any problem in signing or verification
   */
  @Test
  public void testX509SignatureIS () throws Exception
  {
    final WSSecSignature builder = new WSSecSignature ();
    builder.setUserInfo (m_aCryptoProperties.getKeyAlias (), m_aCryptoProperties.getKeyPassword ());
    builder.setKeyIdentifierType (WSConstants.BST_DIRECT_REFERENCE);
    builder.setSignatureAlgorithm ("http://www.w3.org/2001/04/xmldsig-more#rsa-sha256");
    // PMode indicates the DigestAlgorithmen as Hash Function
    builder.setDigestAlgo ("http://www.w3.org/2001/04/xmlenc#sha256");
    final Document doc = _getSoapEnvelope11 ();
    final WSSecHeader secHeader = new WSSecHeader (doc);
    secHeader.insertSecurityHeader ();
    final Document signedDoc = builder.build (doc, m_aCrypto, secHeader);

    // final String outputString = XMLUtils.prettyDocumentToString (signedDoc);

    final WSHandlerResult results = verify (signedDoc);

    final WSSecurityEngineResult actionResult = results.getActionResults ()
                                                       .get (Integer.valueOf (WSConstants.SIGN))
                                                       .get (0);
    assertNotNull (actionResult.get (WSSecurityEngineResult.TAG_X509_CERTIFICATE));
    assertNotNull (actionResult.get (WSSecurityEngineResult.TAG_X509_REFERENCE_TYPE));
    final REFERENCE_TYPE referenceType = (REFERENCE_TYPE) actionResult.get (WSSecurityEngineResult.TAG_X509_REFERENCE_TYPE);
    assertSame (referenceType, REFERENCE_TYPE.DIRECT_REF);
  }

  /**
   * Verifies the soap envelope. This method verifies all the signature
   * generated.
   *
   * @param env
   *        soap envelope
   * @throws java.lang.Exception
   *         Thrown when there is a problem in verification
   */
  private WSHandlerResult verify (final Document doc) throws Exception
  {
    return secEngine.processSecurityHeader (doc, null, null, m_aCrypto);
  }

  private Document _getSoapEnvelope11 () throws SAXException
  {
    return DOMReader.readXMLDOM (new ClassPathResource ("UserMessageWithoutWSSE.xml"));
  }
}
>>>>>>> 35f44d3c
<|MERGE_RESOLUTION|>--- conflicted
+++ resolved
@@ -1,108 +1,3 @@
-<<<<<<< HEAD
-/**
- * Copyright (C) 2015-2017 Philip Helger (www.helger.com)
- * philip[at]helger[dot]com
- *
- * Licensed under the Apache License, Version 2.0 (the "License");
- * you may not use this file except in compliance with the License.
- * You may obtain a copy of the License at
- *
- *         http://www.apache.org/licenses/LICENSE-2.0
- *
- * Unless required by applicable law or agreed to in writing, software
- * distributed under the License is distributed on an "AS IS" BASIS,
- * WITHOUT WARRANTIES OR CONDITIONS OF ANY KIND, either express or implied.
- * See the License for the specific language governing permissions and
- * limitations under the License.
- */
-package com.helger.as4.server.supplementary.test;
-
-import static org.junit.Assert.assertNotNull;
-import static org.junit.Assert.assertSame;
-
-import org.apache.wss4j.common.crypto.Crypto;
-import org.apache.wss4j.dom.WSConstants;
-import org.apache.wss4j.dom.engine.WSSecurityEngine;
-import org.apache.wss4j.dom.engine.WSSecurityEngineResult;
-import org.apache.wss4j.dom.handler.WSHandlerResult;
-import org.apache.wss4j.dom.message.WSSecHeader;
-import org.apache.wss4j.dom.message.WSSecSignature;
-import org.apache.wss4j.dom.str.STRParser.REFERENCE_TYPE;
-import org.junit.Test;
-import org.w3c.dom.Document;
-import org.xml.sax.SAXException;
-
-import com.helger.as4.crypto.AS4CryptoFactory;
-import com.helger.commons.io.resource.ClassPathResource;
-import com.helger.xml.serialize.read.DOMReader;
-
-/**
- * A set of test-cases for signing and verifying SOAP requests.
- */
-public class SignatureTest
-{
-  private final WSSecurityEngine secEngine = new WSSecurityEngine ();
-  private final Crypto crypto;
-
-  public SignatureTest () throws Exception
-  {
-    crypto = AS4CryptoFactory.getCrypto ();
-  }
-
-  /**
-   * The test uses the Issuer Serial key identifier type.
-   * <p/>
-   *
-   * @throws java.lang.Exception
-   *         Thrown when there is any problem in signing or verification
-   */
-  @Test
-  public void testX509SignatureIS () throws Exception
-  {
-    final WSSecSignature builder = new WSSecSignature ();
-    builder.setUserInfo (AS4CryptoFactory.getKeyAlias (), AS4CryptoFactory.getKeyPassword ());
-    builder.setKeyIdentifierType (WSConstants.BST_DIRECT_REFERENCE);
-    builder.setSignatureAlgorithm ("http://www.w3.org/2001/04/xmldsig-more#rsa-sha256");
-    // PMode indicates the DigestAlgorithmen as Hash Function
-    builder.setDigestAlgo ("http://www.w3.org/2001/04/xmlenc#sha256");
-    final Document doc = _getSoapEnvelope11 ();
-    final WSSecHeader secHeader = new WSSecHeader (doc);
-    secHeader.insertSecurityHeader ();
-    final Document signedDoc = builder.build (doc, crypto, secHeader);
-
-    // final String outputString = XMLUtils.prettyDocumentToString (signedDoc);
-
-    final WSHandlerResult results = verify (signedDoc);
-
-    final WSSecurityEngineResult actionResult = results.getActionResults ()
-                                                       .get (Integer.valueOf (WSConstants.SIGN))
-                                                       .get (0);
-    assertNotNull (actionResult.get (WSSecurityEngineResult.TAG_X509_CERTIFICATE));
-    assertNotNull (actionResult.get (WSSecurityEngineResult.TAG_X509_REFERENCE_TYPE));
-    final REFERENCE_TYPE referenceType = (REFERENCE_TYPE) actionResult.get (WSSecurityEngineResult.TAG_X509_REFERENCE_TYPE);
-    assertSame (referenceType, REFERENCE_TYPE.DIRECT_REF);
-  }
-
-  /**
-   * Verifies the soap envelope. This method verifies all the signature
-   * generated.
-   *
-   * @param env
-   *        soap envelope
-   * @throws java.lang.Exception
-   *         Thrown when there is a problem in verification
-   */
-  private WSHandlerResult verify (final Document doc) throws Exception
-  {
-    return secEngine.processSecurityHeader (doc, null, null, crypto);
-  }
-
-  private Document _getSoapEnvelope11 () throws SAXException
-  {
-    return DOMReader.readXMLDOM (new ClassPathResource ("UserMessageWithoutWSSE.xml"));
-  }
-}
-=======
 /**
  * Copyright (C) 2015-2017 Philip Helger (www.helger.com)
  * philip[at]helger[dot]com
@@ -210,5 +105,4 @@
   {
     return DOMReader.readXMLDOM (new ClassPathResource ("UserMessageWithoutWSSE.xml"));
   }
-}
->>>>>>> 35f44d3c
+}